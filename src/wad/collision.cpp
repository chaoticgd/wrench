--- conflicted
+++ resolved
@@ -94,13 +94,8 @@
 	return collision_sectors_to_scene(sectors);
 }
 
-<<<<<<< HEAD
 void write_collision(OutBuffer dest, ColladaScene scene) {
 	ERROR_CONTEXT("collision");
-=======
-void roundtrip_collision(OutBuffer dest, Buffer src) {
-	ERROR_CONTEXT("static collision");
->>>>>>> ad13ad6d
 	
 	CollisionSectors sectors = build_collision_sectors(scene);
 	CollisionHeader header;
@@ -265,12 +260,6 @@
 		for(s32 y = 0; y < y_partitions.list.size(); y++) {
 			const auto& x_partitions = y_partitions.list[y];
 			for(s32 x = 0; x < x_partitions.list.size(); x++) {
-<<<<<<< HEAD
-=======
-				dest.pad(0x10);
-				s64 sector_ofs = dest.tell() - base_ofs;
-				
->>>>>>> ad13ad6d
 				const CollisionSector& sector = x_partitions.list[x];
 				if(sector.tris.empty() && sector.quads.empty()) {
 					dest.write<u32>(x_partitions.temp_offset + x * 4, 0);
@@ -323,21 +312,13 @@
 					dest.write<u8>(quad.v3);
 				}
 				
-<<<<<<< HEAD
 				size_t face_count = sector.tris.size() + sector.quads.size();
-=======
-				size_t face_count = sector.tris.size() + sector.vertices.size();
->>>>>>> ad13ad6d
 				size_t sector_size = 4 + sector.vertices.size() * 4 + face_count * 4 + sector.quads.size();
 				if(sector_size % 0x10 != 0) {
 					sector_size += 0x10 - (sector_size % 0x10);
 				}
 				verify(sector_size < 0x1000, "Sector too large.");
-<<<<<<< HEAD
 				dest.write<u32>(x_partitions.temp_offset + x * 4, (sector_ofs << 8) | ((sector_size / 0x10) & 0xff));
-=======
-				dest.write<u32>(x_partitions.temp_offset + x * sizeof(u32), sector_ofs << 8 | (sector_size / 0x10) & 0xff);
->>>>>>> ad13ad6d
 			}
 		}
 	}
