--- conflicted
+++ resolved
@@ -35,18 +35,10 @@
 class app;
 
 struct gl_renderer {
-<<<<<<< HEAD
 	void draw_spline(const std::vector<glm::vec3>& points, const glm::mat4& vp, const glm::vec4& colour) const;
 	void draw_tris  (const std::vector<float>& vertex_data, const glm::mat4& mvp, const glm::vec4& colour) const;
-	void draw_model (const game_model& mdl, const glm::mat4& mvp, const glm::vec4& colour) const;
+	void draw_model (const model& mdl, const glm::mat4& mvp, const glm::vec4& colour) const;
 	void draw_cube  (const glm::mat4& mvp, const glm::vec4& colour) const;
-=======
-	void draw_spline(const std::vector<glm::vec3>& points, const glm::mat4& vp, const glm::vec3& colour) const;
-	void draw_lines (const std::vector<glm::vec3>& points, const glm::mat4& vp, const glm::vec3& colour) const;
-	void draw_tris  (const std::vector<float>& vertex_data, const glm::mat4& mvp, const glm::vec3& colour) const;
-	void draw_model (const model& mdl, const glm::mat4& mvp, const glm::vec3& colour) const;
-	void draw_cube  (const glm::mat4& mvp, const glm::vec3& colour) const;
->>>>>>> 356c9e8d
 
 	shader_programs shaders;
 	
