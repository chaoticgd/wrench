--- conflicted
+++ resolved
@@ -82,19 +82,11 @@
 		proxy_stream file(&project.iso, file_meta.offset, file_meta.size);
 		
 		if(file_meta.type == +gamedb_file_type::LEVEL) {
-<<<<<<< HEAD
-			auto file_header = file.read<level_file_header>(0);
-			auto primary_header = file.read<level_primary_header>(file_header.primary_header.bytes());
+			level_file_header file_header = level::read_file_header(&file);
+			auto primary_header = file.read<level_primary_header>(file_header.primary_header_offset);
 			
-			std::size_t asset_header_offset = file_header.primary_header.bytes() + primary_header.asset_header;
+			std::size_t asset_header_offset = file_header.primary_header_offset + primary_header.asset_header;
 			auto asset_header = file.read<level_asset_header>(asset_header_offset);
-=======
-			level_file_header file_header = level::read_file_header(&file);
-			auto primary_header = file.read<level::fmt::primary_header>(file_header.primary_header_offset);
-			
-			std::size_t asset_header_offset = file_header.primary_header_offset + primary_header.snd_header.value;
-			auto asset_header = file.read<level::fmt::secondary_header>(asset_header_offset);
->>>>>>> daed6d3c
 			
 			packed_struct(texture_entry,
 				uint32_t field_0;
