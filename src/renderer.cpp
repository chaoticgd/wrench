--- conflicted
+++ resolved
@@ -64,11 +64,7 @@
 	glDeleteBuffers(1, &vertex_buffer);
 }
 
-<<<<<<< HEAD
-void gl_renderer::draw_model(const game_model& mdl, const glm::mat4& mvp, const glm::vec4& colour) const {
-=======
-void gl_renderer::draw_model(const model& mdl, const glm::mat4& mvp, const glm::vec3& colour) const {
->>>>>>> 356c9e8d
+void gl_renderer::draw_model(const model& mdl, const glm::mat4& mvp, const glm::vec4& colour) const {
 	glUniformMatrix4fv(shaders.solid_colour_transform, 1, GL_FALSE, &mvp[0][0]);
 	glUniform4f(shaders.solid_colour_rgb, colour.r, colour.g, colour.b, colour.a);
 	
