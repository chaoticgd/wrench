/*
	wrench - A set of modding tools for the Ratchet & Clank PS2 games.
	Copyright (C) 2019-2020 chaoticgd

	This program is free software: you can redistribute it and/or modify
	it under the terms of the GNU General Public License as published by
	the Free Software Foundation, either version 3 of the License, or
	(at your option) any later version.

	This program is distributed in the hope that it will be useful,
	but WITHOUT ANY WARRANTY; without even the implied warranty of
	MERCHANTABILITY or FITNESS FOR A PARTICULAR PURPOSE.  See the
	GNU General Public License for more details.

	You should have received a copy of the GNU General Public License
	along with this program.  If not, see <https://www.gnu.org/licenses/>.
*/

#include "world.h"

#include "../util.h"

void world_segment::read_rac23() {
	world_header_rac23 header = backing->read<world_header_rac23>(0);
	
	read_table(header.unknown_8c, &thing_8cs);
	
	properties = backing->read<world_properties>(header.properties);
	world_property_thing property_thing;
	do {
		property_thing = backing->read<world_property_thing>();
		property_things.push_back(property_thing);
	} while(property_things.size() < property_thing.count);
	
<<<<<<< HEAD
	switch(header.us_english_strings % 0x10) {
		case 0x0:
			game = world_type::RAC2;
			break;
		case 0x4:
			game = world_type::RAC3;
			break;
		case 0x8:
			game = world_type::DL;
			break;
		default:
			throw stream_format_error("Invalid language block alignment.");
	}
	
	languages[0] = read_language(header.us_english_strings, true);
	languages[1] = read_language(header.uk_english_strings, false);
	languages[2] = read_language(header.french_strings, false);
	languages[3] = read_language(header.german_strings, false);
	languages[4] = read_language(header.spanish_strings, false);
	languages[5] = read_language(header.italian_strings, false);
	languages[6] = read_language(header.japanese_strings, false);
	languages[7] = read_language(header.korean_strings, false);
=======
	game_strings[0] = read_language(header.am_english_strings);
	game_strings[1] = read_language(header.uk_english_strings);
	game_strings[2] = read_language(header.french_strings);
	game_strings[3] = read_language(header.german_strings);
	game_strings[4] = read_language(header.spanish_strings);
	game_strings[5] = read_language(header.italian_strings);
	game_strings[6] = read_language(header.unused1_strings);
	game_strings[7] = read_language(header.unused2_strings);
>>>>>>> 47501296
	read_table(header.directional_lights, &directional_lights);
	read_table(header.unknown_84, &thing_84s);
	read_table(header.unknown_8, &thing_8s);
	read_table(header.unknown_c, &thing_cs);
	thing_48s = read_u32_list(header.unknown_48);
	mobies = read_entity_table<moby_entity, world_moby_rac23>(header.mobies, swap_moby_rac23);
	max_moby_count = mobies.size() + backing->read<uint32_t>(header.mobies + sizeof(uint32_t));
	pvars = read_pvars(header.pvar_table, header.pvar_data);
	read_terminated_array(thing_58s, header.unknown_58);
	read_terminated_array(thing_64s, header.unknown_64);
	read_table(header.unknown_50, &thing_50_1s, &thing_50_2s);
	read_table(header.unknown_54, &thing_54_1s, &thing_54_2s);
	thing_30s = read_u32_list(header.unknown_30);
	ties = read_entity_table<tie_entity, world_tie>(header.ties, swap_tie);
	
	backing->seek(header.unknown_94);
	for(;;) {
		world_thing_94 thing_94 = backing->read<world_thing_94>();
		if(thing_94.index > -1) {
			thing_94s.push_back(backing->read_multiple<uint8_t>(thing_94.size << 1));
		} else {
			break;
		}
	}
	
	read_table(header.unknown_38, &thing_38_1s, &thing_38_2s, (std::vector<char>*) nullptr, true);
	thing_3cs = read_u32_list(header.unknown_3c);
	shrubs = read_entity_table<shrub_entity, world_shrub>(header.shrubs, swap_shrub);
	read_table(header.unknown_44, &thing_44_1s, &thing_44_2s, (std::vector<char>*) nullptr, true);
	
	auto spline_table = backing->read<world_spline_table>(header.splines);
	splines = read_splines<regular_spline_entity>(
		backing->tell(),
		spline_table.spline_count,
		header.splines + spline_table.data_offset);
	
	triggers = read_entity_table<trigger_entity, world_trigger>(header.triggers, swap_trigger);
	read_table(header.unknown_6c, &thing_6cs);
	read_table(header.unknown_70, &thing_70s);
	read_table(header.unknown_74, &thing_74s);
	
	uint32_t thing_88_size = backing->read<uint32_t>(header.unknown_88);
	thing_88 = backing->read_multiple<uint8_t>(thing_88_size);
	
	auto thing_80_table = backing->read<world_object_table>(header.unknown_80);
	thing_80_1 = backing->read_multiple<uint8_t>(0x800);
	thing_80_2 = backing->read_multiple<uint8_t>(thing_80_table.count_1 * 0x10);
	
	world_grindrail_header thing_7c_header = backing->read<world_grindrail_header>(header.grindrails);
	auto grindrails_part_1 = backing->read_multiple<world_grindrail_part_1>(thing_7c_header.count);
	grindrails = read_splines<grindrail_spline_entity>(
		backing->tell(),
		thing_7c_header.count,
		header.grindrails + thing_7c_header.part_2_data_offset);
	for(size_t i = 0; i < thing_7c_header.count; i++) {
		grindrail_spline_entity& dest = grindrails[i];
		auto& src = grindrails_part_1[i];
		dest.special_point = glm::vec4(src.x, src.y, src.z, src.w);
		std::memcpy(dest.unknown_10, src.unknown_10, 0x10);
	}
	
	auto thing_98_header = backing->read<world_thing_98_header>(header.unknown_98);
	for (int i = 0; i < 5; ++i)
		thing_98_part_offsets[i] = thing_98_header.part_offsets[i];
	thing_98_1s = backing->read_multiple<world_thing_98>(thing_98_header.part_1_count);
	thing_98_2s = backing->read_multiple<uint32_t>(
		(thing_98_header.size - thing_98_header.part_1_count * sizeof(world_thing_98) - sizeof(world_thing_98_header) + 4) / sizeof(uint32_t));
	
	if(header.unknown_90 != 0) {
		auto thing_90_header = backing->read<world_thing_90_header>(header.unknown_90);
		thing_90_1s = backing->read_multiple<world_thing_90>(thing_90_header.count_1);
		thing_90_2s = backing->read_multiple<world_thing_90>(thing_90_header.count_2);
		thing_90_3s = backing->read_multiple<world_thing_90>(thing_90_header.count_3);
	}
}

void world_segment::read_rac4() {
	world_header_rac4 header = backing->read<world_header_rac4>(0);

	// 
	properties = backing->read<world_properties>(header.properties);
	world_property_thing property_thing;
	do {
		property_thing = backing->read<world_property_thing>();
		property_things.push_back(property_thing);
	} while (property_things.size() < property_thing.count);

	// equivalent to rac23 0x08
	read_table(header.unknown_4, &thing_8s);

	// equivalent to rac23 0x0c
	read_table(header.unknown_8, &thing_cs);

	// 
	game_strings[0] = read_language(header.am_english_strings);
	game_strings[1] = read_language(header.uk_english_strings);
	game_strings[2] = read_language(header.french_strings);
	game_strings[3] = read_language(header.german_strings);
	game_strings[4] = read_language(header.spanish_strings);
	game_strings[5] = read_language(header.italian_strings);
	game_strings[6] = read_language(header.japanese_strings);
	game_strings[7] = read_language(header.korean_strings);

	// equivalent to rac23 0x48
	thing_48s = read_u32_list(header.unknown_2c);

	//
	mobies = read_entity_table<moby_entity, world_moby_rac4>(header.mobies, swap_moby_rac4);
	max_moby_count = mobies.size() + backing->read<uint32_t>(header.mobies + sizeof(uint32_t));

	// 
	read_table(header.unknown_34, &thing_50_1s, &thing_50_2s);
	read_table(header.unknown_38, &thing_54_1s, &thing_54_2s);
	read_terminated_array(thing_58s, header.unknown_3c);

	// 
	pvars = read_pvars(header.pvar_table, header.pvar_data);

	// equivalent to rac23 0x64
	read_terminated_array(thing_64s, header.unknown_48);

	// 
	triggers = read_entity_table<trigger_entity, world_trigger>(header.triggers, swap_trigger);
	read_table(header.unknown_50, &thing_6cs);
	read_table(header.unknown_54, &thing_70s);
	read_table(header.unknown_58, &thing_74s);

	// 
	auto spline_table = backing->read<world_spline_table>(header.splines);
	splines = read_splines<regular_spline_entity>(
		backing->tell(),
		spline_table.spline_count,
		header.splines + spline_table.data_offset);

	// 
	world_grindrail_header thing_7c_header = backing->read<world_grindrail_header>(header.grindrails);
	auto grindrails_part_1 = backing->read_multiple<world_grindrail_part_1>(thing_7c_header.count);
	grindrails = read_splines<grindrail_spline_entity>(
		backing->tell(),
		thing_7c_header.count,
		header.grindrails + thing_7c_header.part_2_data_offset);
	for (size_t i = 0; i < thing_7c_header.count; i++) {
		grindrail_spline_entity& dest = grindrails[i];
		auto& src = grindrails_part_1[i];
		dest.special_point = glm::vec4(src.x, src.y, src.z, src.w);
		std::memcpy(dest.unknown_10, src.unknown_10, 0x10);
	}

	// equivalent to rac23 0x80
	auto thing_80_table = backing->read<world_object_table>(header.unknown_64);
	thing_80_1 = backing->read_multiple<uint8_t>(0x800);
	thing_80_2 = backing->read_multiple<uint8_t>(thing_80_table.count_1 * 0x10);

	// equivalent to rac23 0x8c
	read_table(header.unknown_70, &thing_8cs);

	// equivalent to rac23 0x88
	uint32_t thing_88_size = backing->read<uint32_t>(header.unknown_6c);
	thing_88 = backing->read_multiple<uint8_t>(thing_88_size);

	// equivalent to rac23 0x98
	auto thing_98_header = backing->read<world_thing_98_header>(header.unknown_74);
	for (int i = 0; i < 5; ++i)
		thing_98_part_offsets[i] = thing_98_header.part_offsets[i];
	thing_98_1s = backing->read_multiple<world_thing_98>(thing_98_header.part_1_count);
	thing_98_2s = backing->read_multiple<uint32_t>(
		(thing_98_header.size - thing_98_header.part_1_count * sizeof(world_thing_98) - sizeof(world_thing_98_header) + 4) / sizeof(uint32_t));
}

template <typename T_1, typename T_2 = char, typename T_3 = char>
void world_segment::read_table(
		uint32_t offset,
		std::vector<T_1>* first,
		std::vector<T_2>* second,
		std::vector<T_3>* third,
		bool align) {
	auto table = backing->read<world_object_table>(offset);
	if(first != nullptr) {
		*first = backing->read_multiple<T_1>(table.count_1);
	}
	if(align) backing->align(0x10, 0);
	if(second != nullptr) {
		*second = backing->read_multiple<T_2>(table.count_2);
	}
	if(align) backing->align(0x10, 0);
	if(third != nullptr) {
		*third = backing->read_multiple<T_3>(table.count_3);
	}
}

game_language world_segment::read_language(uint32_t offset, bool is_english) {
	game_language language;
	
	if(game == world_type::RAC3 && is_english) {
		language.unknown = backing->read<uint32_t>(offset - 0x4);
	}
	
	auto table = backing->read<world_string_table_header>(offset);
	std::vector<world_string_table_entry> entries(table.num_strings);
	backing->read_v(entries);
	
	if(game == world_type::RAC3) {
		offset += sizeof(world_string_table_header);
	}
	
	for(world_string_table_entry& entry : entries) {
		backing->seek(offset + entry.string.value);
		language.strings.push_back({
			entry.id,
			entry.secondary_id,
			entry.unknown_c, entry.unknown_e,
			backing->read_string()
		});
		if(entry.string.value == 0xf648) printf("its here %x\n",*(uint32_t*)language.strings.back().str.c_str() & 0xff);
	}
	
	return language;
}

std::vector<uint32_t> world_segment::read_u32_list(uint32_t offset) {
		auto count = backing->read<uint32_t>(offset);
		return backing->read_multiple<uint32_t>(count);
}

template <typename T_in_mem, typename T_on_disc>
std::vector<T_in_mem> world_segment::read_entity_table(
		uint32_t offset, std::function<void(T_in_mem&, T_on_disc&)> swap_ent) {
	auto table = backing->read<world_object_table>(offset);
	std::vector<T_on_disc> src = backing->read_multiple<T_on_disc>(table.count_1);
	std::vector<T_in_mem> dest;
	for(T_on_disc& on_disc : src) {
		T_in_mem& ent = dest.emplace_back();
		ent.id = { _next_entity_id++ };
		ent.selected = false;
		swap_ent(ent, on_disc);
	}
	return dest;
}

template <typename T>
void world_segment::read_terminated_array(std::vector<T>& dest, uint32_t offset) {
	backing->seek(offset);
	for(;;) {
		T thing = backing->read<T>();
		if(*(int32_t*) &thing > -1) {
			dest.push_back(thing);
		} else {
			break;
		}
	}
}

std::vector<std::vector<uint8_t>> world_segment::read_pvars(uint32_t table_offset, uint32_t data_offset) {
	int32_t pvar_count = 0;
	for(moby_entity& moby : mobies) {
		pvar_count = std::max(pvar_count, moby.pvar_index + 1);
	}
	
	std::vector<pvar_table_entry> table(pvar_count);
	backing->seek(table_offset);
	backing->read_v(table);
	
	std::vector<std::vector<uint8_t>> pvars;
	for(pvar_table_entry& entry : table) {
		uint32_t size = entry.size;
		std::vector<uint8_t>& pvar = pvars.emplace_back(size);
		backing->seek(data_offset + entry.offset);
		backing->read_v(pvar);
	}
	return pvars;
}

template <typename T>
std::vector<T> world_segment::read_splines(
		uint32_t table_offset,
		uint32_t table_count,
		uint32_t data_offset) {
	std::vector<T> splines;
	std::vector<uint32_t> offsets = backing->read_multiple<uint32_t>(table_count);
	for(uint32_t offset : offsets) {
		auto vertex_header = backing->read<world_vertex_header>(data_offset + offset);
		T& spline = splines.emplace_back();
		spline.id = { _next_entity_id++ };
		spline.selected = false;
		for(size_t i = 0; i < vertex_header.vertex_count; i++) {
			glm::vec4 vertex;
			vertex.x = backing->read<float>();
			vertex.y = backing->read<float>();
			vertex.z = backing->read<float>();
			vertex.w = backing->read<float>();
			spline.vertices.push_back(vertex);
		}
	}
	return splines;
}

static const std::vector<char> EMPTY_VECTOR;

void world_segment::write_rac2() {
	world_header_rac23 header;
	defer([&] {
		backing->write(0, header);
	});
	backing->seek(sizeof(world_header_rac23));
	
	const auto write_table = [&]<typename T_1, typename T_2 = char, typename T_3 = char>(
			const std::vector<T_1>& first,
			const std::vector<T_2>& second = EMPTY_VECTOR,
			const std::vector<T_3>& third = EMPTY_VECTOR,
			bool align = false) {
		backing->pad(0x10, 0);
		size_t base_pos = backing->tell();
		world_object_table table;
		table.count_1 = first.size();
		table.count_2 = second.size();
		table.count_3 = third.size();
		table.pad = 0;
		backing->write(table);
		backing->write_v(first);
		if(align) backing->pad(0x10, 0);
		backing->write_v(second);
		if(align) backing->pad(0x10, 0);
		backing->write_v(third);
		return base_pos;
	};
	
	header.unknown_8c = write_table(thing_8cs);
	
	backing->pad(0x10, 0);
	header.properties = backing->tell();
	backing->write(properties);
	backing->write_v(property_things);
	
	const auto write_language = [&](game_language& language, bool is_english) {
		backing->pad(0x10, 0);
		if(game == world_type::RAC3 && is_english) {
			assert(language.unknown.has_value());
			backing->write<uint32_t>(*language.unknown);
		}
		size_t base_pos = backing->tell();
		backing->seek(base_pos + sizeof(world_string_table_header));
		if(!is_english)printf("bp=%x tell=%x\n", base_pos, backing->tell());
		
		size_t data_pos = sizeof(world_string_table_header) +
			language.strings.size() * sizeof(world_string_table_entry);
		for(game_string& str : language.strings) {
			world_string_table_entry entry;
			entry.string = data_pos;
			if(game == world_type::RAC3) {
				entry.string.value -= sizeof(world_string_table_header);
			}
			entry.id = str.id;
			entry.secondary_id = str.secondary_id;
			entry.unknown_c = str.unknown_c;
			entry.unknown_e = str.unknown_e;
			backing->write(entry);
			data_pos += str.str.size() + 1;
			if(game == world_type::RAC2) {
				while(data_pos % 4 != 0) data_pos++;
			}
		}
		
		for(game_string& str : language.strings) {
			if(game == world_type::RAC2) {
				backing->pad(0x4, 0);
			}
			if(str.str == "\x81\xBA\x83\x9C\x81\x66\x20\x83\x03\x82\xAF\x80\x67\x20\x56\x34") printf("write here %x %x\n", backing->tell()-base_pos,*(uint32_t*)str.str.c_str() & 0xff);
			backing->write_n(str.str.c_str(), str.str.size() + 1);
		}
		backing->pad(0x10, 0);
		
		world_string_table_header string_table;
		string_table.num_strings = language.strings.size();
		string_table.size = data_pos;
		if(game == world_type::RAC3) {
			string_table.size -= sizeof(world_string_table_header);
		}
		backing->write(base_pos, string_table);
		
		backing->seek(base_pos + data_pos);
		
		return base_pos;
	};
<<<<<<< HEAD
	header.us_english_strings = write_language(languages[0], true);
	header.uk_english_strings = write_language(languages[1], false);
	header.french_strings = write_language(languages[2], false);
	header.german_strings = write_language(languages[3], false);
	header.spanish_strings = write_language(languages[4], false);
	header.italian_strings = write_language(languages[5], false);
	header.japanese_strings = write_language(languages[6], false);
	header.korean_strings = write_language(languages[7], false);
=======
	header.am_english_strings = write_language(game_strings[0]);
	header.uk_english_strings = write_language(game_strings[1]);
	header.french_strings = write_language(game_strings[2]);
	header.german_strings = write_language(game_strings[3]);
	header.spanish_strings = write_language(game_strings[4]);
	header.italian_strings = write_language(game_strings[5]);
	header.unused1_strings = write_language(game_strings[6]);
	header.unused2_strings = write_language(game_strings[7]);
>>>>>>> 47501296
	
	header.directional_lights = write_table(directional_lights);
	header.unknown_84 = write_table(thing_84s);
	header.unknown_8 = write_table(thing_8s);
	header.unknown_c = write_table(thing_cs);
	
	const auto write_u32_list = [&](const std::vector<uint32_t>& list) {
		backing->pad(0x10, 0);
		size_t base_pos = backing->tell();
		backing->write<uint32_t>(list.size());
		backing->write_v(list);
		return base_pos;
	};
	header.unknown_48 = write_u32_list(thing_48s);
	
	const auto write_entity_table = [&]<typename T_in_mem, typename T_on_disc>(
			std::vector<T_in_mem> ents, std::function<void(T_in_mem&, T_on_disc&)> swap_ent) {
		std::vector<T_on_disc> dest;
		for(T_in_mem& ent : ents) {
			T_on_disc& on_disc = dest.emplace_back();
			ent.id = { _next_entity_id++ };
			ent.selected = false;
			swap_ent(ent, on_disc);
		}
		return write_table(dest);
	};
	header.mobies = write_entity_table.operator()<moby_entity, world_moby_rac23>(mobies, swap_moby_rac23);
	size_t pos_after_mobies = backing->tell();
	backing->write<uint32_t>(header.mobies + sizeof(uint32_t), max_moby_count - mobies.size());
	backing->seek(pos_after_mobies);
	
	backing->pad(0x10, 0);
	header.pvar_table = backing->tell();
	size_t next_pvar_offset = 0;
	header.pvar_data = header.pvar_table + pvars.size() * sizeof(pvar_table_entry);
	while(header.pvar_data % 0x10 != 0) header.pvar_data++;
	for(std::vector<uint8_t>& pvar : pvars) {
		pvar_table_entry entry;
		entry.offset = next_pvar_offset;
		entry.size = pvar.size();
		backing->write(entry);
		size_t next_pos = backing->tell();
		
		backing->seek(header.pvar_data + next_pvar_offset);
		backing->write_v(pvar);
		
		next_pvar_offset += pvar.size();
		backing->seek(next_pos);
	}
	backing->pad(0x10, 0);
	backing->seek(header.pvar_data + next_pvar_offset); // Skip past the pvar data section.
	
	const auto write_terminated_array = [&]<typename T>(const std::vector<T>& things) {
		backing->pad(0x10, 0);
		size_t result = backing->tell();
		backing->write_v(things);
		backing->write<uint64_t>(0xffffffffffffffff); // terminator
		return result;
	};
	header.unknown_58 = write_terminated_array(thing_58s);
	header.unknown_64 = write_terminated_array(thing_64s);
	header.unknown_50 = write_table(thing_50_1s, thing_50_2s);
	header.unknown_54 = write_table(thing_54_1s, thing_54_2s);
	header.unknown_30 = write_u32_list(thing_30s);
	header.ties = write_entity_table.operator()<tie_entity, world_tie>(ties, swap_tie);
	
	backing->pad(0x10, 0);
	header.unknown_94 = backing->tell();
	for(size_t i = 0; i < thing_94s.size(); i++) {
		world_thing_94 thing_94_header;
		thing_94_header.index = i;
		thing_94_header.size = thing_94s[i].size() >> 1;
		backing->write(thing_94_header);
		backing->write_v(thing_94s[i]);
	}
	backing->write<uint16_t>(0xffff);
	
	header.unknown_38 = write_table(thing_38_1s, thing_38_2s, EMPTY_VECTOR, true);
	header.unknown_3c = write_u32_list(thing_3cs);
	header.shrubs = write_entity_table.operator()<shrub_entity, world_shrub>(shrubs, swap_shrub);
	header.unknown_44 = write_table(thing_44_1s, thing_44_2s, EMPTY_VECTOR, true);
	
	const auto write_vertex_list = [&](std::vector<std::vector<glm::vec4>> list) {
		size_t base_pos = backing->tell();
		
		backing->seek(backing->tell() + list.size() * sizeof(uint32_t));
		backing->pad(0x10, 0);
		size_t data_pos = backing->tell();
		
		std::vector<uint32_t> offsets;
		for(std::vector<glm::vec4> vertices : list) {
			backing->pad(0x10, 0);
			offsets.push_back(backing->tell() - data_pos);
			world_vertex_header vertex_header;
			vertex_header.vertex_count = vertices.size();
			vertex_header.pad[0] = 0;
			vertex_header.pad[1] = 0;
			vertex_header.pad[2] = 0;
			backing->write(vertex_header);
			for(glm::vec4& vertex : vertices) {
				backing->write(vertex.x);
				backing->write(vertex.y);
				backing->write(vertex.z);
				backing->write(vertex.w);
			}
		}
		
		size_t end_pos = backing->tell();
		backing->seek(base_pos);
		backing->write_v(offsets);
		backing->seek(end_pos);
		
		return data_pos;
	};
	
	backing->pad(0x10, 0);
	header.splines = backing->tell();
	
	world_spline_table spline_table;
	defer([&]() {
		backing->write(header.splines, spline_table);
	});
	backing->seek(backing->tell() + sizeof(world_spline_table));
	
	std::vector<std::vector<glm::vec4>> spline_vertices;
	for(spline_entity& spline : splines) {
		spline_vertices.push_back(spline.vertices);
	} 
	spline_table.spline_count = splines.size();
	spline_table.data_offset = write_vertex_list(spline_vertices) - header.splines;
	spline_table.data_size = backing->tell() - header.splines - spline_table.data_offset;
	spline_table.pad = 0;
	
	header.triggers = write_entity_table.operator()<trigger_entity, world_trigger>(triggers, swap_trigger);
	
	header.unknown_6c = write_table(thing_6cs);
	header.unknown_70 = write_table(thing_70s);
	header.unknown_74 = write_table(thing_74s); // Not sure if this is right.
	
	backing->pad(0x10, 0);
	header.unknown_88 = backing->tell();
	backing->write<uint32_t>(thing_88.size());
	backing->write_v(thing_88);
	
	backing->pad(0x10, 0);
	header.unknown_80 = backing->tell();
	world_object_table thing_80_table;
	thing_80_table.count_1 = thing_80_2.size() / 0x10;
	thing_80_table.count_2 = 0;
	thing_80_table.count_3 = 0;
	thing_80_table.pad = 0;
	backing->write(thing_80_table);
	backing->write_v(thing_80_1);
	backing->write_v(thing_80_2);
	
	backing->pad(0x10, 0);
	header.grindrails = backing->tell();
	
	world_grindrail_header thing_7c_header;
	defer([&]() {
		backing->write(header.grindrails, thing_7c_header);
	});
	backing->seek(backing->tell() + sizeof(world_grindrail_header));
	
	for(grindrail_spline_entity& grindrail : grindrails) {
		world_grindrail_part_1 dest;
		dest.x = grindrail.special_point.x;
		dest.y = grindrail.special_point.y;
		dest.z = grindrail.special_point.z;
		dest.w = grindrail.special_point.w;
		std::memcpy(dest.unknown_10, grindrail.unknown_10, 0x10);
		backing->write(dest);
	}
	
	std::vector<std::vector<glm::vec4>> grind_rail_vertices;
	for(spline_entity& grindrail : grindrails) {
		grind_rail_vertices.push_back(grindrail.vertices);
	}
	thing_7c_header.count = grindrails.size();
	thing_7c_header.part_2_data_offset = write_vertex_list(grind_rail_vertices) - header.grindrails;
	thing_7c_header.part_2_data_size = backing->tell() -
		thing_7c_header.part_2_data_offset - header.grindrails;
	thing_7c_header.pad = 0;
	
	backing->pad(0x10, 0);
	header.unknown_98 = backing->tell();
	world_thing_98_header thing_98_header;
	thing_98_header.size =
		sizeof(world_thing_98_header) - // header
		sizeof(uint32_t) + // size field (not included in the size)
		thing_98_1s.size() * sizeof(world_thing_98) + // part 1
		thing_98_2s.size() * sizeof(uint32_t); // part 2
	thing_98_header.part_1_count = thing_98_1s.size();
	for (int i = 0; i < 5; ++i)
		thing_98_header.part_offsets[i] = thing_98_part_offsets[i];
	backing->write(thing_98_header);
	backing->write_v(thing_98_1s);
	backing->write_v(thing_98_2s);
	
	if(thing_90_1s.size() > 0 || thing_90_2s.size() > 0 || thing_90_3s.size() > 0) {
		backing->pad(0x40, 0);
		header.unknown_90 = write_table(thing_90_1s, thing_90_2s, thing_90_3s);
	} else {
		header.unknown_90 = 0;
	}
}

void swap_tie(tie_entity& l, world_tie& r) {
	// matrix_entity
	SWAP_PACKED(l.local_to_world, r.local_to_world);
	l.local_to_world[3][3] = 1.f;
	r.local_to_world.m44 = 0.01f;
	// tie_entity
	SWAP_PACKED(l.unknown_0, r.unknown_0);
	SWAP_PACKED(l.unknown_4, r.unknown_4);
	SWAP_PACKED(l.unknown_8, r.unknown_8);
	SWAP_PACKED(l.unknown_c, r.unknown_c);
	SWAP_PACKED(l.unknown_50, r.unknown_50);
	SWAP_PACKED(l.uid, r.uid);
	SWAP_PACKED(l.unknown_58, r.unknown_58);
	SWAP_PACKED(l.unknown_5c, r.unknown_5c);
}

void swap_shrub(shrub_entity& l, world_shrub& r) {
	// matrix_entity
	SWAP_PACKED(l.local_to_world, r.local_to_world);
	l.local_to_world[3][3] = 1.f;
	r.local_to_world.m44 = 0.01f;
	// shrub_entity
	SWAP_PACKED(l.unknown_0, r.unknown_0);
	SWAP_PACKED(l.unknown_4, r.unknown_4);
	SWAP_PACKED(l.unknown_8, r.unknown_8);
	SWAP_PACKED(l.unknown_c, r.unknown_c);
	SWAP_PACKED(l.unknown_50, r.unknown_50);
	SWAP_PACKED(l.unknown_54, r.unknown_54);
	SWAP_PACKED(l.unknown_58, r.unknown_58);
	SWAP_PACKED(l.unknown_5c, r.unknown_5c);
	SWAP_PACKED(l.unknown_60, r.unknown_60);
	SWAP_PACKED(l.unknown_64, r.unknown_64);
	SWAP_PACKED(l.unknown_68, r.unknown_68);
	SWAP_PACKED(l.unknown_6c, r.unknown_6c);
}

void swap_moby_rac23(moby_entity& l, world_moby_rac23& r) {
	// euler_entity
	SWAP_PACKED(l.position, r.position);
	SWAP_PACKED(l.rotation, r.rotation);
	// moby_entity
	SWAP_PACKED(l.size, r.size);
	SWAP_PACKED(l.unknown_4, r.unknown_4);
	SWAP_PACKED(l.unknown_8, r.unknown_8);
	SWAP_PACKED(l.unknown_c, r.unknown_c);
	SWAP_PACKED(l.uid, r.uid);
	SWAP_PACKED(l.unknown_14, r.unknown_14);
	SWAP_PACKED(l.unknown_18, r.unknown_18);
	SWAP_PACKED(l.unknown_1c, r.unknown_1c);
	SWAP_PACKED(l.unknown_20, r.unknown_20);
	SWAP_PACKED(l.unknown_24, r.unknown_24);
	SWAP_PACKED(l.class_num, r.class_num);
	SWAP_PACKED(l.scale, r.scale);
	SWAP_PACKED(l.unknown_30, r.unknown_30);
	SWAP_PACKED(l.unknown_34, r.unknown_34);
	SWAP_PACKED(l.unknown_38, r.unknown_38);
	SWAP_PACKED(l.unknown_3c, r.unknown_3c);
	SWAP_PACKED(l.unknown_58, r.unknown_58);
	SWAP_PACKED(l.unknown_5c, r.unknown_5c);
	SWAP_PACKED(l.unknown_60, r.unknown_60);
	SWAP_PACKED(l.unknown_64, r.unknown_64);
	SWAP_PACKED(l.pvar_index, r.pvar_index);
	SWAP_PACKED(l.unknown_6c, r.unknown_6c);
	SWAP_PACKED(l.unknown_70, r.unknown_70);
	SWAP_PACKED(l.unknown_74, r.unknown_74);
	SWAP_PACKED(l.unknown_78, r.unknown_78);
	SWAP_PACKED(l.unknown_7c, r.unknown_7c);
	SWAP_PACKED(l.unknown_80, r.unknown_80);
	SWAP_PACKED(l.unknown_84, r.unknown_84);
}

void swap_moby_rac4(moby_entity& l, world_moby_rac4& r) {
	// euler_entity
	SWAP_PACKED(l.position, r.position);
	SWAP_PACKED(l.rotation, r.rotation);
	// moby_entity
	SWAP_PACKED(l.size, r.size);
	SWAP_PACKED(l.uid, r.uid);
	SWAP_PACKED(l.class_num, r.class_num);
	SWAP_PACKED(l.scale, r.scale);
	// TODO: Figure out what the rest of the fields are and swap them.
	l.unknown_4 = 0;
	l.unknown_8 = 0;
	l.unknown_c = 0;
	l.unknown_14 = 0;
	l.unknown_18 = 0;
	l.unknown_1c = 0;
	l.unknown_20 = 0;
	l.unknown_24 = 0;
	l.unknown_30 = 0;
	l.unknown_34 = 0;
	l.unknown_38 = 0;
	l.unknown_3c = 0;
	l.unknown_58 = 0;
	l.unknown_5c = 0;
	l.unknown_60 = 0;
	l.unknown_64 = 0;
	SWAP_PACKED(l.pvar_index, r.pvar_index);
	l.unknown_6c = 0;
	l.unknown_70 = 0;
	l.unknown_74 = 0;
	l.unknown_78 = 0;
	l.unknown_7c = 0;
	l.unknown_80 = 0;
	l.unknown_84 = 0;
}

void swap_trigger(trigger_entity& l, world_trigger& r) {
	SWAP_PACKED(l.local_to_world, r.mat1);
	SWAP_PACKED(l.matrix_reloaded, r.mat2);
}<|MERGE_RESOLUTION|>--- conflicted
+++ resolved
@@ -32,7 +32,6 @@
 		property_things.push_back(property_thing);
 	} while(property_things.size() < property_thing.count);
 	
-<<<<<<< HEAD
 	switch(header.us_english_strings % 0x10) {
 		case 0x0:
 			game = world_type::RAC2;
@@ -47,24 +46,17 @@
 			throw stream_format_error("Invalid language block alignment.");
 	}
 	
-	languages[0] = read_language(header.us_english_strings, true);
-	languages[1] = read_language(header.uk_english_strings, false);
-	languages[2] = read_language(header.french_strings, false);
-	languages[3] = read_language(header.german_strings, false);
-	languages[4] = read_language(header.spanish_strings, false);
-	languages[5] = read_language(header.italian_strings, false);
-	languages[6] = read_language(header.japanese_strings, false);
-	languages[7] = read_language(header.korean_strings, false);
-=======
-	game_strings[0] = read_language(header.am_english_strings);
-	game_strings[1] = read_language(header.uk_english_strings);
-	game_strings[2] = read_language(header.french_strings);
-	game_strings[3] = read_language(header.german_strings);
-	game_strings[4] = read_language(header.spanish_strings);
-	game_strings[5] = read_language(header.italian_strings);
-	game_strings[6] = read_language(header.unused1_strings);
-	game_strings[7] = read_language(header.unused2_strings);
->>>>>>> 47501296
+	if(game == world_type::RAC3 || game == world_type::DL) {
+		unknown_10_val = backing->read<uint32_t>(header.us_english_strings - 0x4);
+	}
+	languages[0] = read_language(header.us_english_strings);
+	languages[1] = read_language(header.uk_english_strings);
+	languages[2] = read_language(header.french_strings);
+	languages[3] = read_language(header.german_strings);
+	languages[4] = read_language(header.spanish_strings);
+	languages[5] = read_language(header.italian_strings);
+	languages[6] = read_language(header.japanese_strings);
+	languages[7] = read_language(header.korean_strings);
 	read_table(header.directional_lights, &directional_lights);
 	read_table(header.unknown_84, &thing_84s);
 	read_table(header.unknown_8, &thing_8s);
@@ -159,14 +151,14 @@
 	read_table(header.unknown_8, &thing_cs);
 
 	// 
-	game_strings[0] = read_language(header.am_english_strings);
-	game_strings[1] = read_language(header.uk_english_strings);
-	game_strings[2] = read_language(header.french_strings);
-	game_strings[3] = read_language(header.german_strings);
-	game_strings[4] = read_language(header.spanish_strings);
-	game_strings[5] = read_language(header.italian_strings);
-	game_strings[6] = read_language(header.japanese_strings);
-	game_strings[7] = read_language(header.korean_strings);
+	languages[0] = read_language(header.us_english_strings);
+	languages[1] = read_language(header.uk_english_strings);
+	languages[2] = read_language(header.french_strings);
+	languages[3] = read_language(header.german_strings);
+	languages[4] = read_language(header.spanish_strings);
+	languages[5] = read_language(header.italian_strings);
+	languages[6] = read_language(header.japanese_strings);
+	languages[7] = read_language(header.korean_strings);
 
 	// equivalent to rac23 0x48
 	thing_48s = read_u32_list(header.unknown_2c);
@@ -255,12 +247,8 @@
 	}
 }
 
-game_language world_segment::read_language(uint32_t offset, bool is_english) {
-	game_language language;
-	
-	if(game == world_type::RAC3 && is_english) {
-		language.unknown = backing->read<uint32_t>(offset - 0x4);
-	}
+std::vector<game_string> world_segment::read_language(uint32_t offset) {
+	std::vector<game_string> language;
 	
 	auto table = backing->read<world_string_table_header>(offset);
 	std::vector<world_string_table_entry> entries(table.num_strings);
@@ -272,13 +260,12 @@
 	
 	for(world_string_table_entry& entry : entries) {
 		backing->seek(offset + entry.string.value);
-		language.strings.push_back({
+		language.push_back({
 			entry.id,
 			entry.secondary_id,
 			entry.unknown_c, entry.unknown_e,
 			backing->read_string()
 		});
-		if(entry.string.value == 0xf648) printf("its here %x\n",*(uint32_t*)language.strings.back().str.c_str() & 0xff);
 	}
 	
 	return language;
@@ -398,19 +385,13 @@
 	backing->write(properties);
 	backing->write_v(property_things);
 	
-	const auto write_language = [&](game_language& language, bool is_english) {
-		backing->pad(0x10, 0);
-		if(game == world_type::RAC3 && is_english) {
-			assert(language.unknown.has_value());
-			backing->write<uint32_t>(*language.unknown);
-		}
+	const auto write_language = [&](std::vector<game_string>& language) {
 		size_t base_pos = backing->tell();
 		backing->seek(base_pos + sizeof(world_string_table_header));
-		if(!is_english)printf("bp=%x tell=%x\n", base_pos, backing->tell());
 		
 		size_t data_pos = sizeof(world_string_table_header) +
-			language.strings.size() * sizeof(world_string_table_entry);
-		for(game_string& str : language.strings) {
+			language.size() * sizeof(world_string_table_entry);
+		for(game_string& str : language) {
 			world_string_table_entry entry;
 			entry.string = data_pos;
 			if(game == world_type::RAC3) {
@@ -427,17 +408,16 @@
 			}
 		}
 		
-		for(game_string& str : language.strings) {
+		for(game_string& str : language) {
 			if(game == world_type::RAC2) {
 				backing->pad(0x4, 0);
 			}
-			if(str.str == "\x81\xBA\x83\x9C\x81\x66\x20\x83\x03\x82\xAF\x80\x67\x20\x56\x34") printf("write here %x %x\n", backing->tell()-base_pos,*(uint32_t*)str.str.c_str() & 0xff);
 			backing->write_n(str.str.c_str(), str.str.size() + 1);
 		}
 		backing->pad(0x10, 0);
 		
 		world_string_table_header string_table;
-		string_table.num_strings = language.strings.size();
+		string_table.num_strings = language.size();
 		string_table.size = data_pos;
 		if(game == world_type::RAC3) {
 			string_table.size -= sizeof(world_string_table_header);
@@ -448,25 +428,26 @@
 		
 		return base_pos;
 	};
-<<<<<<< HEAD
-	header.us_english_strings = write_language(languages[0], true);
-	header.uk_english_strings = write_language(languages[1], false);
-	header.french_strings = write_language(languages[2], false);
-	header.german_strings = write_language(languages[3], false);
-	header.spanish_strings = write_language(languages[4], false);
-	header.italian_strings = write_language(languages[5], false);
-	header.japanese_strings = write_language(languages[6], false);
-	header.korean_strings = write_language(languages[7], false);
-=======
-	header.am_english_strings = write_language(game_strings[0]);
-	header.uk_english_strings = write_language(game_strings[1]);
-	header.french_strings = write_language(game_strings[2]);
-	header.german_strings = write_language(game_strings[3]);
-	header.spanish_strings = write_language(game_strings[4]);
-	header.italian_strings = write_language(game_strings[5]);
-	header.unused1_strings = write_language(game_strings[6]);
-	header.unused2_strings = write_language(game_strings[7]);
->>>>>>> 47501296
+	backing->pad(0x10, 0);
+	if(game == world_type::RAC3 || game == world_type::DL) {
+		assert(unknown_10_val.has_value());
+		backing->write<uint32_t>(*unknown_10_val);
+	}
+	header.us_english_strings = write_language(languages[0]);
+	backing->pad(0x10, 0);
+	header.uk_english_strings = write_language(languages[1]);
+	backing->pad(0x10, 0);
+	header.french_strings = write_language(languages[2]);
+	backing->pad(0x10, 0);
+	header.german_strings = write_language(languages[3]);
+	backing->pad(0x10, 0);
+	header.spanish_strings = write_language(languages[4]);
+	backing->pad(0x10, 0);
+	header.italian_strings = write_language(languages[5]);
+	backing->pad(0x10, 0);
+	header.japanese_strings = write_language(languages[6]);
+	backing->pad(0x10, 0);
+	header.korean_strings = write_language(languages[7]);
 	
 	header.directional_lights = write_table(directional_lights);
 	header.unknown_84 = write_table(thing_84s);
