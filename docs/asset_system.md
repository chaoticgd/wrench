# Asset System

The asset system is a set of software components designed to allow for the distribution of mods.

## Overview

An **asset bank** is a collection of source assets that represent either a mod or an unpacked version of the base game. Each asset bank contains a gameinfo.txt file containing metadata, and a set of .asset files that in turn reference data files. The **asset files** are [Wrench Text Format](wrench_text_format.md) files that each define a physical tree of assets. For example:

	thing.textures {
		Texture 0 {
			src: "texture_0.png"
		}
		
		Texture 1 {
			src: "texture_1.png"
		}
	}

Here we define 4 assets. The thing asset, which is a Placeholder asset since it is collapsed, meaning it is not defined with its own body, any only exists to contain its enclosed asset, the textures asset, which is a Collection asset since it's not collapsed but its type name is omitted. The remaining two assets are Texture assets.

Now, suppose there was a second asset file like so:

	thing.textures {
		Texture 1 {
			src: "texture_1_final.png"
		}
		
		Texture 2 {
			src: "texture_2.png"
		}
	}

If these asset files are then both packed by Wrench, the logical tree that will be constructed looks like this, where the asset files from mods take priority over those from the base game:

	thing.textures {
		Texture 0 {
			src: "texture_0.png"
		}
		
		Texture 1 {
			src: "texture_1_final.png"
		}
		
		Texture 2 {
			src: "texture_2.png"
		}
	}

## Design Considerations

### Files versus Assets

Assets can be referenced from other asset banks, files cannot. Mods do not rely on where the unpacked files are on the filesystem, just where their assets are in the logical asset tree.

This allows for the structure of the unpacked files to change arbitrarily without affecting mod compatibility. For example, we have given levels and object classes human-friendly names in the filesystem and sorted them into directories in a manor such that we can change the names without breaking any mods.

### Different Releases

It should be possible to build a mod designed for the US release of a given game on the EU or Japanese release, for example. To facilitate this, the asset format should remain the same between releases.

An exception to this is where the format of the assets themselves differ between releases. For example, the MPEG cutscenes have a different framerate depending on whether it's an NTSC or PAL release, and these files cannot be swapped. In this case, the asset system should be able to represent both the NTSC and PAL assets seperately. For example the Mpeg asset has a child named video_nstc and a seperate child named video_pal.

## Asset Links

Asset links are strings that can be used to reference an asset. These links are composed of an optional prefix ending with a colon, and a set of asset tags seperated by dots. The syntax is as follows:

	[<prefix>:]<tag 1>.<tag 2>.(...).<tag N>

For example, the following asset link points to the bolt crate moby from R&C2:

	gc.moby_classes.500

This is an absolute asset link, meaning there is no prefix.

This link references the sound bank for a level:

	LevelWad:data.sound_bank

Here, the link is relative to the first ancestor, starting from the asset that includes said asset link (or its parent), that has a type equal to the prefix.

## Asset Types

The asset types are all documented in the [Asset Reference](asset_reference.md).

### Hints

Hints are strings passed to the packers/unpackers that provide additional context. For example, the Texture asset packer can be passed a hint to determine whether the texture should be packed as a paletted PIF image or an RGBA image.

All the valid hint strings are documented in the asset reference.

For the top-level asset being packed, which is usually a build, the hint string can be passed in as a command line argument using the -h option.

## Special Attributes

### `strongly_deleted` (since version 15)

This attribute makes it appear that the asset it is applied to does not exist in the logical tree, which is useful if the base game defines an asset that you want to be removed in your mod. An example:

	textures {
		Texture 0 {
			strongly_deleted: true
		}
	}

Here, the packer will treat the 0 asset as if it doesn't exist, even if it's defined in the base game.

### `weakly_deleted` (since version 15)

Same as `strongly_deleted` except it will be assumed to be set to `false` (instead of unset) if it is omitted for a given asset. This means that only the `weakly_deleted` attributes of the highest precedence assets will be read.

## The Underlay

In addition to the game and loaded mods, an underlay asset bank is also typically loaded while packing and unpacking. This contains metadata for assets that is not stored on the disc. For example, names of levels and object classes. In the future this could also include data type definitions for pvars.

## The `src` Directory

The subdirectories of the `src` directory are special. Instead of their files being referenced from `.asset` files, they are treated as an overlay or union filesystem e.g. if a lower precedence asset bank X contains `a.h` and `b.h`, and a higher precedence bank Y contains `b.h` and `c.h`, the `a.h` file from bank X will be used, and the `b.h` and `c.h` files from bank Y will be used. The following directories are treated like this:

- `src/game_common`: Always loaded.
- `src/game_rac`: Only loaded for R&C1.
- `src/game_gc`: Only loaded for GC.
- `src/game_uya`: Only loaded for UYA.
- `src/game_dl`: Only loaded for Deadlocked.

## Internals

The asset system is implemented as a static library compiled from code stored in `src/assetmgr`.

### Core Classes

The `AssetForest` class represents an instance of the asset system in memory, and owns all of its memory.

The `AssetBank` class represents an asset bank and owns a set of `AssetFile` instances.

The `AssetFile` class represents a single .asset file and owns a tree of `Asset` instances.

The `Asset` class represents an asset definition inside a .asset file. A seperate physical tree of asset instances exist for each asset file, and precedence pointers are maintained for each asset that link them to assets in equivalent positions from different trees.

### Code Generator

Each asset type is defined in `asset_schema.wtf` and a code generator, `asset_codegen.cpp` is used to generate a C++ file that defines a subclass of `Asset` for each asset type. A similar generator program, `asset_docgen.cpp` is used to generate the asset reference document.

## Version History

| Format Version | Wrench Version | Description |
| -    | -     | - |
<<<<<<< HEAD
| 28   |       | Use glTF (.glb) for the moby and shrub models instead of COLLADA. |
| 27   |       | Use glTF (.glb) for the sky models instead of COLLADA. The mesh attribute of the SkyShell asset is now of type Mesh instead of Collection. The starting_rotation and angular_velocity attributes now only will only apply for UYA and DL (which is more correct). |
=======
| 27   | v0.5  | Use glTF (.glb) for the sky models instead of COLLADA. The mesh attribute of the SkyShell asset is now of type Mesh instead of Collection. The starting_rotation and angular_velocity attributes now only will only apply for UYA and DL (which is more correct). |
>>>>>>> 6c743e54
| 26   |       | Added static_collision children to MobyClass, TieClass and ShrubClass assets. The corresponding instance types now have has_static_collision flags. |
| 25   | v0.4  | Added version_info nodes to the instances files containing information about the application writing out the file, and the format version. |
| 24   |       | Instance IDs are now rewritten to indices while the gameplay/mission files are packed. Added core child to mission instances asset. All colours stored on instances are now vec3s. |
| 23   |       | Added new relative_pvar_pointers attribute to instances that have a pvar component. |
| 22   |       | Occlusion is now computed on demand instead of during a build. Occlusion assets now have grid and mapping attributes. |
| 21   |       | Added new instances format. Added Instances asset type. Added the C++ parsing system and the overlay asset bank. |
| 20   |       | Added Occlusion asset type. The code child of LevelWad asset has been renamed to overlay. Removed the tfrags and collision children of the LevelWad asset (the assets from the first chunk are used instead). |
| 19   |       | Added ElfFile asset type. |
| 18   | v0.3  | Added editor_mesh attribute to the TieClass asset type. Material assets are now used to store tie textures. |
| 17   |       | Added Tfrags and TfragsCore asset types. Material assets are now used to store tfrag textures. |
| 16   |       | The billboard asset is now a child of ShrubClass assets instead of ShrubClassCore assets. The mipmap_distance attribute of ShrubClassCore assets has been renamed to mip_distance. |d
| 15   |       | Added underlay asset banks. Level, MobyClass, TieClass and ShrubClass asset now have name and category attributes. Replaced deleted attribute with strongly_deleted and weakly_deleted attributes. |
| 14   |       | Moby classes stored in missions are now packed/unpacked separately for Deadlocked. |
| 13   |       | Merged LevelDataWad and LevelCore into the Level asset type. |
| 12   | v0.2  | Clank's textures are now packed/unpacked correctly for UYA. Modified how the rotation of sky shells is stored. |
| 11   |       | Shrub meshes are now stored as COLLADA files. ShrubClass/ShrubClassCore/Material overhauled. |
| 10   |       | Added stash_textures attribute to MobyClass asset. |
| 9    |       | Added Sky and SkyShell asset types. |
| 8    | v0.1  | The first version of the asset system. |
| 1..7 |       | Old JSON level format. Not supported. |<|MERGE_RESOLUTION|>--- conflicted
+++ resolved
@@ -144,12 +144,8 @@
 
 | Format Version | Wrench Version | Description |
 | -    | -     | - |
-<<<<<<< HEAD
 | 28   |       | Use glTF (.glb) for the moby and shrub models instead of COLLADA. |
-| 27   |       | Use glTF (.glb) for the sky models instead of COLLADA. The mesh attribute of the SkyShell asset is now of type Mesh instead of Collection. The starting_rotation and angular_velocity attributes now only will only apply for UYA and DL (which is more correct). |
-=======
 | 27   | v0.5  | Use glTF (.glb) for the sky models instead of COLLADA. The mesh attribute of the SkyShell asset is now of type Mesh instead of Collection. The starting_rotation and angular_velocity attributes now only will only apply for UYA and DL (which is more correct). |
->>>>>>> 6c743e54
 | 26   |       | Added static_collision children to MobyClass, TieClass and ShrubClass assets. The corresponding instance types now have has_static_collision flags. |
 | 25   | v0.4  | Added version_info nodes to the instances files containing information about the application writing out the file, and the format version. |
 | 24   |       | Instance IDs are now rewritten to indices while the gameplay/mission files are packed. Added core child to mission instances asset. All colours stored on instances are now vec3s. |
